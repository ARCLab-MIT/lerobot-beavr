--- conflicted
+++ resolved
@@ -173,14 +173,11 @@
 
 # Dev folders
 .cache/*
-<<<<<<< HEAD
-
-# Dataset
-converted_datasets/
-datasets/
-=======
 *.stl
 *.urdf
 *.xml
 *.part
->>>>>>> c9787bd9
+
+# Dataset
+converted_datasets/
+datasets/