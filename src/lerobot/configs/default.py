#!/usr/bin/env python

# Copyright 2024 The HuggingFace Inc. team. All rights reserved.
#
# Licensed under the Apache License, Version 2.0 (the "License");
# you may not use this file except in compliance with the License.
# You may obtain a copy of the License at
#
#     http://www.apache.org/licenses/LICENSE-2.0
#
# Unless required by applicable law or agreed to in writing, software
# distributed under the License is distributed on an "AS IS" BASIS,
# WITHOUT WARRANTIES OR CONDITIONS OF ANY KIND, either express or implied.
# See the License for the specific language governing permissions and
# limitations under the License.

from dataclasses import dataclass, field

from lerobot import (
    policies,  # noqa: F401
)
from lerobot.datasets.transforms import ImageTransformsConfig
from lerobot.datasets.video_utils import get_safe_default_codec


@dataclass
class DatasetConfig:
    # You may provide a list of datasets here. `train.py` creates them all and concatenates them. Note: only data
    # keys common between the datasets are kept. Each dataset gets and additional transform that inserts the
    # "dataset_index" into the returned item. The index mapping is made according to the order in which the
    # datasets are provided.
    repo_id: str
    # Root directory where the dataset will be stored (e.g. 'dataset/path').
    root: str | None = None
    episodes: list[int] | None = None
    image_transforms: ImageTransformsConfig = field(default_factory=ImageTransformsConfig)
    revision: str | None = None
    use_imagenet_stats: bool = True
    video_backend: str = field(default_factory=get_safe_default_codec)
<<<<<<< HEAD
    # Tolerance in seconds for timestamp validation. Used to handle variable timestamps in datasets.
    tolerance_s: float = 1e-4
=======
    streaming: bool = False
>>>>>>> 55e752f0


@dataclass
class WandBConfig:
    enable: bool = False
    # Set to true to disable saving an artifact despite training.save_checkpoint=True
    disable_artifact: bool = False
    project: str = "lerobot"
    entity: str | None = None
    notes: str | None = None
    run_id: str | None = None
    mode: str | None = None  # Allowed values: 'online', 'offline' 'disabled'. Defaults to 'online'


@dataclass
class EvalConfig:
    n_episodes: int = 50
    # `batch_size` specifies the number of environments to use in a gym.vector.VectorEnv.
    batch_size: int = 50
    # `use_async_envs` specifies whether to use asynchronous environments (multiprocessing).
    use_async_envs: bool = False

    def __post_init__(self):
        if self.batch_size > self.n_episodes:
            raise ValueError(
                "The eval batch size is greater than the number of eval episodes "
                f"({self.batch_size} > {self.n_episodes}). As a result, {self.batch_size} "
                f"eval environments will be instantiated, but only {self.n_episodes} will be used. "
                "This might significantly slow down evaluation. To fix this, you should update your command "
                f"to increase the number of episodes to match the batch size (e.g. `eval.n_episodes={self.batch_size}`), "
                f"or lower the batch size (e.g. `eval.batch_size={self.n_episodes}`)."
            )<|MERGE_RESOLUTION|>--- conflicted
+++ resolved
@@ -37,12 +37,7 @@
     revision: str | None = None
     use_imagenet_stats: bool = True
     video_backend: str = field(default_factory=get_safe_default_codec)
-<<<<<<< HEAD
-    # Tolerance in seconds for timestamp validation. Used to handle variable timestamps in datasets.
-    tolerance_s: float = 1e-4
-=======
     streaming: bool = False
->>>>>>> 55e752f0
 
 
 @dataclass
